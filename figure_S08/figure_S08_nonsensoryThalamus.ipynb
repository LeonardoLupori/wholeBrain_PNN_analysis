{
 "cells": [
  {
   "cell_type": "code",
   "execution_count": null,
   "metadata": {},
   "outputs": [],
   "source": [
    "import pandas as pd\n",
    "import numpy as np\n",
    "import seaborn as sns\n",
    "import matplotlib.pyplot as plt\n",
    "from matplotlib import cm\n",
    "\n",
    "from scipy.stats import zscore, ttest_ind\n",
    "\n",
    "import sys, os\n",
    "sys.path.append(r'{}'.format(os.path.abspath(os.pardir)))\n",
    "\n",
    "# Custom packages\n",
    "from wholebrain_tools import aba, dataIO\n",
    "import wholebrain_tools.graphics as gt\n",
    "\n",
    "# You can provide a \"structures.json\" file. If you dont, it will download one\n",
    "paths = dataIO.pathParser()\n",
    "structuresFile = paths.structures\n",
    "A = aba.Atlas(nodes=structuresFile)\n",
    "DFM = aba.AnatomyDataFrameManager(A)"
   ]
  },
  {
   "cell_type": "markdown",
   "metadata": {},
   "source": [
    "# Load connectome data\n",
    "\n",
    "In this cell we load an XLSX file containing the mouse connectome from Oh et al., 2014\n",
    "(A mesoscale connectome of the mouse brain).  \n",
    "\n",
    "The data used here is in **Supplementary Table 3**\n",
    "> Quantitative projection strength values underlying the linear model based \n",
    "> Connectivity Matrix in figure 4a.  \n",
    "> The 213 anatomical regions as both source regions (in rows) and target regions on \n",
    "> both ipsilateral and contralateral hemispheres (in columns) are shown here.\n",
    "\n",
    "Connection strength between each area pair is given separately for the ipsilateral\n",
    "and contralateral connections.  \n",
    "\n",
    "We preprocess the data and **sum** the connection strength to both emispheres."
   ]
  },
  {
   "cell_type": "code",
   "execution_count": null,
   "metadata": {},
   "outputs": [],
   "source": [
    "connectomeFileName = paths.connectome\n",
    "connectome = dataIO.loadConnectomeFromFile(connectomeFileName, A)\n",
    "\n",
    "# Select only connections with the cortex (areaID: 315) as a target\n",
    "connectome = connectome[315].sort_index(level=[0,1])\n",
    "\n",
    "# connectome.head()"
   ]
  },
  {
   "cell_type": "markdown",
   "metadata": {},
   "source": [
    "# Load and prepare data"
   ]
  },
  {
   "cell_type": "code",
   "execution_count": null,
   "metadata": {},
   "outputs": [],
   "source": [
    "# --------------------------------------------------------------------\n",
    "searchPath = paths.alldata\n",
    "channelName = 'wfa'     # 'wfa' or 'pv'\n",
    "# --------------------------------------------------------------------\n",
    "\n",
    "df = dataIO.allMiceRegions(searchPath=searchPath, channelName=channelName, normCellIntens=True)\n",
    "df = DFM.multiIndexDf_from_fineDf(df, verbose=True)\n",
    "\n",
    "# Rename 2 secondary visual areas as the old nomenclature.\n",
    "# This is necessary since the ABA mouse connectome refers to an older version of \n",
    "# the Allen Atlas where some cortical areas (previously with ID:22) were not yet \n",
    "# divided in distinct subregions.\n",
    "df.rename(index={417:22, 312782546:22}, inplace=True)\n",
    "\n",
    "# Dataframe of cortical layers\n",
    "cortex_df = DFM.regionsDf_to_corticalLayers(df, normalize=True, verbose=True)\n",
    "\n",
    "# Average values across mice\n",
    "layers_df = cortex_df.groupby(level='params',axis=1).mean()\n",
    "\n",
    "layers_df"
   ]
  },
  {
   "cell_type": "markdown",
   "metadata": {},
   "source": [
    "# Correlation analysis"
   ]
  },
  {
   "cell_type": "markdown",
   "metadata": {},
   "source": [
    "## PNN Energy"
   ]
  },
  {
   "cell_type": "code",
   "execution_count": null,
   "metadata": {},
   "outputs": [],
   "source": [
    "# Thalamus: 549\n",
    "# Thalamus, sensory-motor cortex related: 864\n",
    "# Thalamus, polymodal association cortex related: 856\n",
    "sourceRegionId = 856\n",
    "selectedMetric = 'energy'       # energy or diffuseFluo\n",
    "# ------------------------------------------------------------------------------\n",
    "\n",
    "# Select afferents coming from the desired source region specified by sourceRegionId\n",
    "idList = connectome.index.get_level_values('mid')\n",
    "filter = [A.structure_descends_from(x, sourceRegionId) for x in idList]\n",
    "afferents = connectome.loc[filter].sum(axis=0)\n",
    "afferents.name = 'afferents'\n",
    "\n",
    "# Merge afferents with the cortical dataframe\n",
    "metric_df = layers_df[selectedMetric].unstack('layer')\n",
    "merged = metric_df.join(afferents)\n",
    "# merged = merged.apply(zscore, nan_policy='omit')\n",
    "merged.head()\n",
    "\n",
    "# Select only sensory cortical areas\n",
    "sensoryIds = dataIO.customSensoryAreaIds(oldAtlasNumbers=True)\n",
    "merged = merged.loc[sensoryIds]\n",
    "# Z-score each column\n",
    "merged = merged.apply(zscore, nan_policy='omit', axis=0)\n",
    "# Remove rows with a NaN\n",
    "merged = merged.dropna(axis=0, how='any')\n",
    "merged"
   ]
  },
  {
   "cell_type": "code",
   "execution_count": null,
   "metadata": {},
   "outputs": [],
   "source": [
    "f, axs = plt.subplots(nrows=1, ncols=5, figsize=(18,3), squeeze=True)\n",
    "layers=['1','2/3','4','5','6']\n",
    "\n",
    "for i, ax in enumerate(f.axes):\n",
    "    gt.connectomeCorrelationScatterplot(\n",
    "        merged,\n",
    "        A,\n",
    "        ax=ax,\n",
    "        layer=layers[i],\n",
    "        txtLoc='tl',\n",
    "        title= 'Layer '+ layers[i],\n",
    "        xlabel='Thalamic Input (z-score)' if i==0 else None,\n",
    "        ylabel='PNN Energy\\n(z-score)' if i==0 else None,\n",
    "        fontScaling=1\n",
    "        )\n",
    "\n",
    "# plt.savefig(\"thalamusConnection_energy.svg\", bbox_inches=\"tight\")"
   ]
  },
  {
   "cell_type": "markdown",
   "metadata": {},
   "source": [
    "## WFA Diffuse Fluorescence"
   ]
  },
  {
   "cell_type": "code",
   "execution_count": null,
   "metadata": {},
   "outputs": [],
   "source": [
    "# Thalamus: 549\n",
    "# Thalamus, sensory-motor cortex related: 864\n",
    "# Thalamus, polymodal association cortex related: 856\n",
    "sourceRegionId = 856\n",
    "selectedMetric = 'diffuseFluo'       # energy or diffuseFluo\n",
    "# ------------------------------------------------------------------------------\n",
    "\n",
    "# Select afferents coming from the desired source region specified by sourceRegionId\n",
    "idList = connectome.index.get_level_values('mid')\n",
    "filter = [A.structure_descends_from(x, sourceRegionId) for x in idList]\n",
    "afferents = connectome.loc[filter].sum(axis=0)\n",
    "afferents.name = 'afferents'\n",
    "\n",
    "# Merge afferents with the cortical dataframe\n",
    "metric_df = layers_df[selectedMetric].unstack('layer')\n",
    "merged = metric_df.join(afferents)\n",
    "# merged = merged.apply(zscore, nan_policy='omit')\n",
    "merged.head()\n",
    "\n",
    "# Select only sensory cortical areas\n",
    "sensoryIds = dataIO.customSensoryAreaIds(oldAtlasNumbers=True)\n",
    "merged = merged.loc[sensoryIds]\n",
    "# Z-score each column\n",
    "merged = merged.apply(zscore, nan_policy='omit', axis=0)\n",
    "# Remove rows with a NaN\n",
    "merged = merged.dropna(axis=0, how='any')\n",
    "merged"
   ]
  },
  {
   "cell_type": "code",
   "execution_count": null,
   "metadata": {},
   "outputs": [],
   "source": [
    "f, axs = plt.subplots(nrows=1, ncols=5, figsize=(18,3), squeeze=True)\n",
    "layers=['1','2/3','4','5','6']\n",
    "\n",
    "for i, ax in enumerate(f.axes):\n",
    "    gt.connectomeCorrelationScatterplot(\n",
    "        merged,\n",
    "        A,\n",
    "        ax=ax,\n",
    "        layer=layers[i],\n",
    "        txtLoc='tl',\n",
    "        title= 'Layer '+ layers[i],\n",
    "        xlabel='Thalamic Input (z-score)' if i==0 else None,\n",
    "        ylabel='WFA Diffuse Fluorescence\\n(z-score)' if i==0 else None,\n",
    "        fontScaling=1\n",
    "        )\n",
    "\n",
    "# plt.savefig(\"thalamusConnection_diff.svg\", bbox_inches=\"tight\")"
   ]
  }
 ],
 "metadata": {
  "kernelspec": {
<<<<<<< HEAD
   "display_name": "Python 3",
=======
   "display_name": "Python 3.8.0 ('testDep')",
>>>>>>> 8dd35911
   "language": "python",
   "name": "python3"
  },
  "language_info": {
   "codemirror_mode": {
    "name": "ipython",
    "version": 3
   },
   "file_extension": ".py",
   "mimetype": "text/x-python",
   "name": "python",
   "nbconvert_exporter": "python",
   "pygments_lexer": "ipython3",
   "version": "3.8.0"
  },
  "orig_nbformat": 4,
  "vscode": {
   "interpreter": {
<<<<<<< HEAD
    "hash": "330b658a28fcfa20cb106ab71cd5830cf28a0616836b7aa94e0b201ccc27ab76"
=======
    "hash": "e0a906415e94d273e575e1e2a0f841fcdfffd22ae0b6d7ea2c128de14c0bf44a"
>>>>>>> 8dd35911
   }
  }
 },
 "nbformat": 4,
 "nbformat_minor": 2
}<|MERGE_RESOLUTION|>--- conflicted
+++ resolved
@@ -244,11 +244,7 @@
  ],
  "metadata": {
   "kernelspec": {
-<<<<<<< HEAD
-   "display_name": "Python 3",
-=======
    "display_name": "Python 3.8.0 ('testDep')",
->>>>>>> 8dd35911
    "language": "python",
    "name": "python3"
   },
@@ -267,11 +263,7 @@
   "orig_nbformat": 4,
   "vscode": {
    "interpreter": {
-<<<<<<< HEAD
-    "hash": "330b658a28fcfa20cb106ab71cd5830cf28a0616836b7aa94e0b201ccc27ab76"
-=======
     "hash": "e0a906415e94d273e575e1e2a0f841fcdfffd22ae0b6d7ea2c128de14c0bf44a"
->>>>>>> 8dd35911
    }
   }
  },
